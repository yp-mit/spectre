--- conflicted
+++ resolved
@@ -74,9 +74,6 @@
 	Volume = 57,
 	Year = 2011}
 
-<<<<<<< HEAD
-
-
 @article{kostina2011fixed,
 	Author = {Kostina, V. and Verd\'{u}, S.},
 	Journal = {IEEE Transactions on Information Theory},
@@ -120,10 +117,8 @@
 	Title = {Nonasymptotic noisy lossy source coding},
 	Year = {2013}}
 	
-=======
 @article{YDP15,
 	author = {W. Yang and G. Durisi and Y. Polyanskiy},
 	title =  "Minimum energy to send k bits over multiple-antenna fading channels", 
 	journal={arXiv:1507.03843v1}, month=jul, year=2015
-}
->>>>>>> 11a98221
+}